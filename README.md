# OSML Cesium Globe

This project was bootstrapped with [ViteJs](https://vitejs.dev/). Build a way to visualize and display results from our image processing workflow.

### Table of Contents
1. [Getting Started](#getting-started)
    1. [Prerequisites](#prerequisites)
    2. [Installation Guide](#installation-guide)
    3. [Run OSML Cesium Globe](#run-osml-cesium-globe)
2. [Support & Feedback](#support--feedback)
3. [Resources](#resources)
4. [Security](#security)
5. [License](#license)


## Getting Started
### Prerequisites:

First, ensure you have installed the following tools locally

- [aws cli](https://docs.aws.amazon.com/cli/latest/userguide/install-cliv2.html)
- [node](https://nodejs.org/en)
- [docker](https://docs.docker.com/desktop/install/)
- [osml model runner](https://github.com/aws-solutions-library-samples/osml-model-runner) service is running in your aws account

### Installation Guide


1. Then pull in the `cesium-globe` package
   ```sh
   git clone https://github.com/aws-solutions-library-samples/osml-cesium-globe.git
   ```
2. Install all the packages that is listed in `package.json` (or anytime you make changes to `package.json` file)
<<<<<<< HEAD
     ```sh
     npm install
     ```
3. Pull `tumgis/ctb-quantized-mesh:alpine` Docker container for Cesium Terrain Builder with quantized-mesh format support.
     ```sh
     docker pull tumgis/ctb-quantized-mesh
     ```
=======

  ```sh
  npm install
  ```

3. Pull `tumgis/ctb-quantized-mesh` Docker container for Cesium Terrain Builder with quantized-mesh format support.

  ```sh
  docker pull tumgis/ctb-quantized-mesh
  ```
>>>>>>> 72adabeb

### Run OSML Cesium Globe
1. Load up your AWS credentials into your terminal by using this [guide](https://docs.aws.amazon.com/cli/latest/userguide/cli-chap-configure.html)
2. To deploy, execute:
   ```sh
   npm run dev
   ```

**Note** If you want to clean up the builds, node_modules, etc... execute:
   ```sh
   npm run clean
   ```

## Support & Feedback

OSML Cesium Globe is maintained by AWS Solution Architects. It is not part of an AWS service and support is provided best-effort by the OSML community.

To post feedback, submit feature ideas, or report bugs, please use the Issues section of this GitHub repo.

If you are interested in contributing to OSML Cesium Globe, see the [CONTRIBUTING](CONTRIBUTING.md) guide.

## Resources

- [Amazon CloudScape UI](https://cloudscape.design/)
- [Cesium](https://cesium.com/platform/cesiumjs/)
- [AWS SDK V3](https://github.com/aws/aws-sdk-js-v3)

## Security

See [CONTRIBUTING](CONTRIBUTING.md#security-issue-notifications) for more information.

## License

MIT No Attribution Licensed. See [LICENSE](LICENSE).<|MERGE_RESOLUTION|>--- conflicted
+++ resolved
@@ -31,7 +31,6 @@
    git clone https://github.com/aws-solutions-library-samples/osml-cesium-globe.git
    ```
 2. Install all the packages that is listed in `package.json` (or anytime you make changes to `package.json` file)
-<<<<<<< HEAD
      ```sh
      npm install
      ```
@@ -39,19 +38,13 @@
      ```sh
      docker pull tumgis/ctb-quantized-mesh
      ```
-=======
 
-  ```sh
-  npm install
-  ```
-
-3. Pull `tumgis/ctb-quantized-mesh` Docker container for Cesium Terrain Builder with quantized-mesh format support.
+4. Pull `tumgis/ctb-quantized-mesh` Docker container for Cesium Terrain Builder with quantized-mesh format support.
 
   ```sh
   docker pull tumgis/ctb-quantized-mesh
   ```
->>>>>>> 72adabeb
-
+  
 ### Run OSML Cesium Globe
 1. Load up your AWS credentials into your terminal by using this [guide](https://docs.aws.amazon.com/cli/latest/userguide/cli-chap-configure.html)
 2. To deploy, execute:
