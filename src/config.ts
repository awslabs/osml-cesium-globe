import { join } from "node:path";

import { GetCallerIdentityCommand, STSClient } from "@aws-sdk/client-sts";
import { Color } from "cesium";
import { ConfigIniParser } from "config-ini-parser";
import { readFileSync } from "fs";
import { homedir } from "os";

// local resources
export const LOCAL_GEOJSON_FOLDER: string = "src/data/geojson/";
export const LOCAL_IMAGE_DATA_FOLDER: string = "src/data/images/";
export const CESIUM_IMAGERY_TILES_FOLDER: string = "src/data/tiles/imagery/";
export const CESIUM_TERRAIN_TILES_FOLDER: string = "src/data/tiles/terrain/";

export const DDB_JOB_STATUS_TABLE: string = "ImageProcessingJobStatus";

// queue names
export const SQS_IMAGE_REQUEST_QUEUE: string = "ImageRequestQueue";
export const SQS_IMAGE_STATUS_QUEUE: string = "ImageStatusQueue";

// bucket name prefixes
export const S3_RESULTS_BUCKET_PREFIX: string = "test-results";

// stream name prefixes
export const KINESIS_RESULTS_STREAM_PREFIX: string = "test-stream";

// deployment info
export const REGION: string = "us-west-2";

// grab the aws credentials
interface Credentials {
  accessKeyId: string;
  secretAccessKey: string;
  sessionToken: string | undefined;
}

export function getAWSCreds(): Credentials | undefined {
  try {
    // Grab the AWS credentials from the file system
    const fileContents: string = readFileSync(
      join(homedir(), ".aws", "credentials"),
      "utf-8"
    );
    const parser: ConfigIniParser = new ConfigIniParser();
    parser.parse(fileContents);

    // looks for creds under the 'default' profile of the aws/credentials file
    return {
<<<<<<< HEAD
      accessKeyId: <string>parser.get("default", "aws_access_key_id"),
      secretAccessKey: <string>parser.get("default", "aws_secret_access_key"),
      sessionToken: <string | undefined>(
        parser.get("default", "aws_session_token", undefined)
      )
    };
  } catch (e: unknown) {
=======
      accessKeyId: parser.get("default", "aws_access_key_id"),
      secretAccessKey: parser.get("default", "aws_secret_access_key"),
      sessionToken: parser.get("default", "aws_session_token", null)
    };
  } catch (e: any) {
>>>>>>> 7b8d64a6
    console.log(e);
  }
}

const getAWSAccountId = async (): Promise<string> => {
  const response = await new STSClient({
    region: REGION,
    credentials: getAWSCreds()
  }).send(new GetCallerIdentityCommand({}));
  return String(response.Account);
};

export const ACCOUNT: string = await getAWSAccountId();

// default image request values
export const DEFAULT_MODEL_INVOKE_MODE: string = "SM_ENDPOINT";
export const DEFAULT_TILE_FORMAT: string = "GTIFF";
export const DEFAULT_TILE_COMPRESSION: string = "NONE";
export const DEFAULT_TILE_SIZE: number = 512;
export const DEFAULT_TILE_OVERLAP: number = 128;
export const DEFAULT_FEATURE_DISTILLATION_ALGORITHM: string = "NMS";
export const DEFAULT_FEATURE_DISTILLATION_IOU_THRESHOLD: number = 0.1;
export const DEFAULT_FEATURE_DISTILLATION_SKIP_BOX_THRESHOLD: number = 0.2;
export const DEFAULT_FEATURE_DISTILLATION_SIGMA: number = 0.1;
export const DEFAULT_RESULTS_COLOR_OPTION: { label: string; value: string } = {
  label: "Yellow",
  value: Color.YELLOW.toCssColorString()
};
export const DEFAULT_RESULTS_LINE_ALPHA: number = 0.9;
export const DEFAULT_RESULTS_FILL_ALPHA: number = 0.3;

export const ZOOM_MAX: number = 17;
export const ZOOM_MIN: number = 10;

// sqs retry
export const MONITOR_IMAGE_STATUS_RETRIES: number = 300;
export const MONITOR_IMAGE_STATUS_INTERVAL_SECONDS: number = 5;<|MERGE_RESOLUTION|>--- conflicted
+++ resolved
@@ -46,21 +46,12 @@
 
     // looks for creds under the 'default' profile of the aws/credentials file
     return {
-<<<<<<< HEAD
       accessKeyId: <string>parser.get("default", "aws_access_key_id"),
       secretAccessKey: <string>parser.get("default", "aws_secret_access_key"),
       sessionToken: <string | undefined>(
         parser.get("default", "aws_session_token", undefined)
       )
     };
-  } catch (e: unknown) {
-=======
-      accessKeyId: parser.get("default", "aws_access_key_id"),
-      secretAccessKey: parser.get("default", "aws_secret_access_key"),
-      sessionToken: parser.get("default", "aws_session_token", null)
-    };
-  } catch (e: any) {
->>>>>>> 7b8d64a6
     console.log(e);
   }
 }
